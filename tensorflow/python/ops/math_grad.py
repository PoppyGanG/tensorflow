# Copyright 2015 Google Inc. All Rights Reserved.
#
# Licensed under the Apache License, Version 2.0 (the "License");
# you may not use this file except in compliance with the License.
# You may obtain a copy of the License at
#
#     http://www.apache.org/licenses/LICENSE-2.0
#
# Unless required by applicable law or agreed to in writing, software
# distributed under the License is distributed on an "AS IS" BASIS,
# WITHOUT WARRANTIES OR CONDITIONS OF ANY KIND, either express or implied.
# See the License for the specific language governing permissions and
# limitations under the License.
# ==============================================================================

"""Gradients for operators defined in math_ops.py."""
from __future__ import absolute_import
from __future__ import division
from __future__ import print_function

import numpy as np

from tensorflow.python.framework import dtypes
from tensorflow.python.framework import ops
from tensorflow.python.ops import array_ops
from tensorflow.python.ops import constant_op
from tensorflow.python.ops import data_flow_ops
from tensorflow.python.ops import gen_array_ops
from tensorflow.python.ops import math_ops


def _ReductionGradAssist(op):
  """Reduction grads have much in common, so factor the commonality out."""
  inp = op.inputs[0]                                # Example:
  input_shape = array_ops.shape(inp)                # [2, 3, 5, 7]
  input_rank = array_ops.rank(inp)                  # 4
  indices = op.inputs[1]                            # [1, 2]
  indices_shape = array_ops.shape(indices)          # [2]
  new_output_shape = data_flow_ops.dynamic_stitch(  # [2, 1, 1, 7]
      [math_ops.range(input_rank),                  # [0, 1, 2, 3]
       indices],                                    # [1, 2]
      [input_shape,                                 # [2, 3, 5, 7]
       array_ops.fill(indices_shape, 1)])           # [1, 1]
  return inp, new_output_shape, input_shape


@ops.RegisterGradient("Sum")
def _SumGrad(op, grad):
  """Gradient for Sum."""
  _, new_output_shape, input_shape = _ReductionGradAssist(op)
  tile_scaling = input_shape // new_output_shape
  grad = array_ops.reshape(grad, new_output_shape)
  return [array_ops.tile(grad, tile_scaling), None]


def _MinOrMaxGrad(op, grad):
  """Gradient for Max or Max. Amazingly it's precisely the same code."""
  inp, new_output_shape, _ = _ReductionGradAssist(op)
  y = op.outputs[0]
  y = array_ops.reshape(y, new_output_shape)
  grad = array_ops.reshape(grad, new_output_shape)
  indicators = math_ops.cast(math_ops.equal(y, inp), grad.dtype)
  return [indicators * grad, None]


@ops.RegisterGradient("Max")
def _MaxGrad(op, grad):
  """Gradient for Max."""
  return _MinOrMaxGrad(op, grad)


@ops.RegisterGradient("Min")
def _MinGrad(op, grad):
  return _MinOrMaxGrad(op, grad)


@ops.RegisterGradient("Mean")
def _MeanGrad(op, grad):
  """Gradient for Mean."""
  sum_grad = _SumGrad(op, grad)[0]
  input_shape = array_ops.shape(op.inputs[0])
  output_shape = array_ops.shape(op.outputs[0])
  factor = (math_ops.reduce_prod(input_shape) //
            math_ops.reduce_prod(output_shape))
  return sum_grad / math_ops.cast(factor, sum_grad.dtype), None


@ops.RegisterGradient("Prod")
def _ProdGrad(op, grad):
  """Gradient for Prod."""
  # TODO(kearnes): this gives NaNs for 0s in the input tensor
  _, new_output_shape, input_shape = _ReductionGradAssist(op)
  tile_scaling = input_shape // new_output_shape
  grad = array_ops.reshape(grad * op.outputs[0], new_output_shape)
  grad = math_ops.div(array_ops.tile(grad, tile_scaling), op.inputs[0])
  return grad, None


@ops.RegisterGradient("SegmentSum")
def _SegmentSumGrad(op, grad):
  """Gradient for SegmentSum."""
  return array_ops.gather(grad, op.inputs[1]), None


@ops.RegisterGradient("SegmentMean")
def _SegmentMeanGrad(op, grad):
  """Gradient for SegmentMean."""
  input_rank = array_ops.rank(op.inputs[0])
  ones_shape = array_ops.concat(
      0, [array_ops.shape(op.inputs[1]),
          array_ops.fill(array_ops.expand_dims(input_rank - 1, 0), 1)])
  ones = array_ops.fill(ones_shape,
                        constant_op.constant(1, dtype=grad.dtype))
  scaled_grad = grad * math_ops.inv(math_ops.segment_sum(ones, op.inputs[1]))
  return array_ops.gather(scaled_grad, op.inputs[1]), None


@ops.RegisterGradient("SparseSegmentSum")
def _SparseSegmentSumGrad(op, grad):
  """Gradient for SparseSegmentSum."""
  input_rows = array_ops.shape(op.inputs[0])[0]
  return (math_ops.unsorted_segment_sum(
      array_ops.gather(grad, op.inputs[2]),
      op.inputs[1], input_rows), None, None)


@ops.RegisterGradient("SparseSegmentMean")
def _SparseSegmentMeanGrad(op, grad):
  """Gradient for SparseSegmentMean."""
  dim0 = array_ops.shape(op.inputs[0])[0]
  return (math_ops.sparse_segment_mean_grad(grad,
                                            op.inputs[1],
                                            op.inputs[2],
                                            dim0),
          None, None)


@ops.RegisterGradient("SparseSegmentSqrtN")
def _SparseSegmentSqrtNGrad(op, grad):
  """Gradient for SparseSegmentSqrtN."""
  dim0 = array_ops.shape(op.inputs[0])[0]
  return (math_ops.sparse_segment_sqrt_n_grad(grad,
                                              op.inputs[1],
                                              op.inputs[2],
                                              dim0),
          None, None)


@ops.RegisterGradient("SegmentMin")
def _SegmentMinGrad(op, grad):
  """Gradient for SegmentMin."""
  zeros = array_ops.zeros(array_ops.shape(op.inputs[0]),
                          dtype=op.inputs[0].dtype)
  gathered_grads = array_ops.gather(grad, op.inputs[1])
  gathered_outputs = array_ops.gather(op.outputs[0], op.inputs[1])
  return math_ops.select(math_ops.greater(op.inputs[0], gathered_outputs),
                         zeros,
                         gathered_grads), None


@ops.RegisterGradient("SegmentMax")
def _SegmentMaxGrad(op, grad):
  """Gradient for SegmentMax."""
  zeros = array_ops.zeros(array_ops.shape(op.inputs[0]),
                          dtype=op.inputs[0].dtype)
  gathered_grads = array_ops.gather(grad, op.inputs[1])
  gathered_outputs = array_ops.gather(op.outputs[0], op.inputs[1])
  return math_ops.select(math_ops.less(op.inputs[0], gathered_outputs),
                         zeros,
                         gathered_grads), None


@ops.RegisterGradient("UnsortedSegmentSum")
def _UnsortedSegmentSumGrad(op, grad):
  """Gradient for SegmentSum."""
  return array_ops.gather(grad, op.inputs[1]), None, None


@ops.RegisterGradient("Abs")
def _AbsGrad(op, grad):
  x = op.inputs[0]
  return grad * math_ops.sign(x)


@ops.RegisterGradient("Neg")
def _NegGrad(_, grad):
  """Returns -grad."""
  return - grad


@ops.RegisterGradient("Inv")
def _InvGrad(op, grad):
  """Returns -grad * (1 / x^2)."""
  y = op.outputs[0]  # y = 1 / x
  # Added control dependencies to prevent -x^2 from being computed too early.
  with ops.control_dependencies([grad.op]):
    return grad * (- math_ops.square(y))


@ops.RegisterGradient("Square")
def _SquareGrad(op, grad):
  x = op.inputs[0]
  # Added control dependencies to prevent 2*x from being computed too early.
  with ops.control_dependencies([grad.op]):
    return grad * (2.0 * x)


@ops.RegisterGradient("Sqrt")
def _SqrtGrad(op, grad):
  y = op.outputs[0]  # y = x^(1/2)
  with ops.control_dependencies([grad.op]):
    return grad * (.5 * math_ops.inv(y))


@ops.RegisterGradient("Rsqrt")
def _RsqrtGrad(op, grad):
  x = op.inputs[0]
  y = op.outputs[0]  # y = x^(-1/2)
  with ops.control_dependencies([grad.op]):
    return grad * ((-0.5) * math_ops.inv(x) * y)


@ops.RegisterGradient("Exp")
def _ExpGrad(op, grad):
  """Returns grad * exp(x)."""
  y = op.outputs[0]  # y = e^x
  return grad * y


@ops.RegisterGradient("Log")
def _LogGrad(op, grad):
  """Returns grad * (1/x)."""
  x = op.inputs[0]
  with ops.control_dependencies([grad.op]):
    return grad * math_ops.inv(x)


@ops.RegisterGradient("Tanh")
def _TanhGrad(op, grad):
  """Returns grad * (1 - tanh(x) * tanh(x))."""
  y = op.outputs[0]  # y = tanh(x)
  with ops.control_dependencies([grad.op]):
    return grad * (1 - math_ops.square(y))


@ops.RegisterGradient("Erf")
def _ErfGrad(op, grad):
  """Returns grad * 2/sqrt(pi) * exp(-x**2)."""
  x = op.inputs[0]
  two_over_root_pi = constant_op.constant(2 / np.sqrt(np.pi), dtype=grad.dtype)
  with ops.control_dependencies([grad.op]):
    return  grad * two_over_root_pi * math_ops.exp(-math_ops.square(x))


@ops.RegisterGradient("Erfc")
def _ErfcGrad(op, grad):
  """Returns -grad * 2/sqrt(pi) * exp(-x**2)."""
  x = op.inputs[0]
  minus_two_over_root_pi = constant_op.constant(-2 / np.sqrt(np.pi),
                                                dtype=grad.dtype)
  with ops.control_dependencies([grad.op]):
    return  grad * minus_two_over_root_pi * math_ops.exp(-math_ops.square(x))


@ops.RegisterGradient("Lgamma")
def _LgammaGrad(op, grad):  # pylint: disable=unused-argument
  # TODO(ebrevdo): implement digamma
  raise NotImplementedError("grad(Lgamma) == Digamma is not implemented")


@ops.RegisterGradient("Sigmoid")
def _SigmoidGrad(op, grad):
  """Returns grad * sigmoid(x) * (1 - sigmoid(x))."""
  y = op.outputs[0]  # y = sigmoid(x)
  with ops.control_dependencies([grad.op]):
    return grad * (y * (1 - y))


@ops.RegisterGradient("Sign")
def _SignGrad(op, _):
  """Returns 0."""
  x = op.inputs[0]
  return array_ops.zeros(array_ops.shape(x), dtype=x.dtype)


@ops.RegisterGradient("Sin")
def _SinGrad(op, grad):
  """Returns grad * cos(x)."""
  x = op.inputs[0]
  with ops.control_dependencies([grad.op]):
    return grad * math_ops.cos(x)


@ops.RegisterGradient("Cos")
def _CosGrad(op, grad):
  """Returns grad * -sin(x)."""
  x = op.inputs[0]
  with ops.control_dependencies([grad.op]):
    return -grad * math_ops.sin(x)


@ops.RegisterGradient("AddN")
def _AddNGrad(op, grad):
  """Copies the gradient to all inputs."""
  # Not broadcasting.
  return [grad] * len(op.inputs)


@ops.RegisterGradient("Add")
def _AddGrad(op, grad):
  x = op.inputs[0]
  y = op.inputs[1]
  sx = array_ops.shape(x)
  sy = array_ops.shape(y)
  rx, ry = gen_array_ops._broadcast_gradient_args(sx, sy)
  return (array_ops.reshape(math_ops.reduce_sum(grad, rx), sx),
          array_ops.reshape(math_ops.reduce_sum(grad, ry), sy))


@ops.RegisterGradient("Sub")
def _SubGrad(op, grad):
  x = op.inputs[0]
  y = op.inputs[1]
  sx = array_ops.shape(x)
  sy = array_ops.shape(y)
  rx, ry = gen_array_ops._broadcast_gradient_args(sx, sy)
  return (array_ops.reshape(math_ops.reduce_sum(grad, rx), sx),
          array_ops.reshape(-math_ops.reduce_sum(grad, ry), sy))


@ops.RegisterGradient("Mul")
def _MulGrad(op, grad):
  x = op.inputs[0]
  y = op.inputs[1]
  assert x.dtype.base_dtype == y.dtype.base_dtype, (x.dtype, " vs. ", y.dtype)
  sx = array_ops.shape(x)
  sy = array_ops.shape(y)
  rx, ry = gen_array_ops._broadcast_gradient_args(sx, sy)
  if x.dtype.base_dtype == dtypes.complex64:
    return (array_ops.reshape(math_ops.reduce_sum(grad * math_ops.conj(y), rx), sx),
            array_ops.reshape(math_ops.reduce_sum(math_ops.conj(x) * grad, ry), sy))
  else:
    return (array_ops.reshape(math_ops.reduce_sum(grad * y, rx), sx),
            array_ops.reshape(math_ops.reduce_sum(x * grad, ry), sy))


@ops.RegisterGradient("Div")
def _DivGrad(op, grad):
  x = op.inputs[0]
  y = op.inputs[1]
  sx = array_ops.shape(x)
  sy = array_ops.shape(y)
  rx, ry = gen_array_ops._broadcast_gradient_args(sx, sy)
  return (array_ops.reshape(math_ops.reduce_sum(grad / y, rx), sx),
          array_ops.reshape(math_ops.reduce_sum(grad *
                                         (-x / math_ops.square(y)), ry), sy))


@ops.RegisterGradient("Pow")
def _PowGrad(op, grad):
  """Returns grad * (y*x^(y-1), z*log(x))."""
  x = op.inputs[0]
  y = op.inputs[1]
  z = op.outputs[0]
  sx = array_ops.shape(x)
  sy = array_ops.shape(y)
  rx, ry = gen_array_ops._broadcast_gradient_args(sx, sy)
  gx = array_ops.reshape(math_ops.reduce_sum(grad * y * math_ops.pow(x, y - 1), rx),
                         sx)
  gy = array_ops.reshape(math_ops.reduce_sum(grad * z * math_ops.log(x), ry), sy)
  return gx, gy


def _MaximumMinimumGrad(op, grad, selector_op):
  """Factor out the code for the gradient of Maximum or Minimum."""
  x = op.inputs[0]
  y = op.inputs[1]
  gdtype = grad.dtype
  sx = array_ops.shape(x)
  sy = array_ops.shape(y)
  gradshape = array_ops.shape(grad)
  zeros = array_ops.zeros(gradshape, gdtype)
  xmask = selector_op(x, y)
  rx, ry = gen_array_ops._broadcast_gradient_args(sx, sy)
  xgrad = math_ops.select(xmask, grad, zeros)
  ygrad = math_ops.select(math_ops.logical_not(xmask), grad, zeros)
  gx = array_ops.reshape(math_ops.reduce_sum(xgrad, rx), sx)
  gy = array_ops.reshape(math_ops.reduce_sum(ygrad, ry), sy)
  return (gx, gy)


@ops.RegisterGradient("Maximum")
def _MaximumGrad(op, grad):
  """Returns grad*(x > y, x <= y) with type of grad."""
  return _MaximumMinimumGrad(op, grad, math_ops.greater_equal)


@ops.RegisterGradient("Minimum")
def _MinimumGrad(op, grad):
  """Returns grad*(x < y, x >= y) with type of grad."""
  return _MaximumMinimumGrad(op, grad, math_ops.less_equal)


# Logical operations have no gradients.
ops.NoGradient("Less")
ops.NoGradient("LessEqual")
ops.NoGradient("Greater")
ops.NoGradient("GreaterEqual")
ops.NoGradient("Equal")
ops.NoGradient("NotEqual")
ops.NoGradient("LogicalAnd")
ops.NoGradient("LogicalOr")
ops.NoGradient("LogicalNot")


@ops.RegisterGradient("Select")
def _SelectGrad(op, grad):
  c = op.inputs[0]
  x = op.inputs[1]
  zeros = array_ops.zeros(array_ops.shape(x), dtype=x.dtype)
  return (None, math_ops.select(c, grad, zeros),
          math_ops.select(c, zeros, grad))


@ops.RegisterGradient("MatMul")
def _MatMulGrad(op, grad):
  t_a = op.get_attr("transpose_a")
  t_b = op.get_attr("transpose_b")
  if not t_a and not t_b:
    return (math_ops.matmul(grad, op.inputs[1], transpose_b=True),
            math_ops.matmul(op.inputs[0], grad, transpose_a=True))
  elif not t_a and t_b:
    return (math_ops.matmul(grad, op.inputs[1]),
            math_ops.matmul(grad, op.inputs[0], transpose_a=True))
  elif t_a and not t_b:
    return (math_ops.matmul(op.inputs[1], grad, transpose_b=True),
            math_ops.matmul(op.inputs[0], grad))
  elif t_a and t_b:
    return (math_ops.matmul(op.inputs[1], grad, transpose_a=True,
                            transpose_b=True),
            math_ops.matmul(grad, op.inputs[0], transpose_a=True,
                            transpose_b=True))


@ops.RegisterGradient("SparseMatMul")
def _SparseMatMulGrad(op, grad):
  """Gradient for SparseMatMul."""

  t_a = op.get_attr("transpose_a")
  t_b = op.get_attr("transpose_b")
  is_sparse = {
      op.inputs[0]: op.get_attr("a_is_sparse"),
      op.inputs[1]: op.get_attr("b_is_sparse"),
      # Use heuristic to figure out if grad might be sparse
      grad: (grad.op.type == "ReluGrad")
  }
  def _SparseMatMul(t1, t2, transpose_a=False, transpose_b=False):
    """Helper function to create SparseMatMul op."""

    assert t1 in is_sparse and t2 in is_sparse
    t1_sparse = is_sparse[t1]
    t2_sparse = is_sparse[t2]
    if transpose_b:
      t2 = array_ops.transpose(t2)
      transpose_b = False
    return math_ops.matmul(t1, t2,
                           transpose_a=transpose_a,
                           transpose_b=transpose_b,
                           a_is_sparse=t1_sparse,
                           b_is_sparse=t2_sparse)

  if not t_a and not t_b:
    return (_SparseMatMul(grad, op.inputs[1], transpose_b=True),
            _SparseMatMul(op.inputs[0], grad, transpose_a=True))
  elif not t_a and t_b:
    return (_SparseMatMul(grad, op.inputs[1]),
            _SparseMatMul(grad, op.inputs[0], transpose_a=True))
  elif t_a and not t_b:
    return (_SparseMatMul(op.inputs[1], grad, transpose_b=True),
            _SparseMatMul(op.inputs[0], grad))
  elif t_a and t_b:
    return (_SparseMatMul(op.inputs[1], grad,
                          transpose_a=True, transpose_b=True),
            _SparseMatMul(grad, op.inputs[0],
                          transpose_a=True, transpose_b=True))


@ops.RegisterGradient("Floor")
<<<<<<< HEAD
def _FloorGrad(_, grad):
=======
def _FloorGrad(_, unused_grad):
>>>>>>> 59f1eba5
  return [None]


@ops.RegisterGradient("BatchMatMul")
def _BatchMatMul(op, grad):
  """Returns the gradient of x and y given the gradient of x * y."""
  x = op.inputs[0]
  y = op.inputs[1]
  adj_x = op.get_attr("adj_x")
  adj_y = op.get_attr("adj_y")

  if not adj_x:
    if not adj_y:
      grad_x = math_ops.batch_matmul(grad, y, False, True)
      grad_y = math_ops.batch_matmul(x, grad, True, False)
    else:
      grad_x = math_ops.batch_matmul(grad, y, False, False)
      grad_y = math_ops.batch_matmul(grad, x, True, False)
  else:
    if not adj_y:
      grad_x = math_ops.batch_matmul(y, grad, False, True)
      grad_y = math_ops.batch_matmul(x, grad, False, False)
    else:
      grad_x = math_ops.batch_matmul(y, grad, True, True)
      grad_y = math_ops.batch_matmul(grad, x, True, True)

  return grad_x, grad_y


ops.NoGradient("Range")
ops.NoGradient("LinSpace")


@ops.RegisterGradient("Complex")
def _ComplexGrad(_, grad):
  """Returns the real and imaginary components of 'grad', respectively."""
  return math_ops.real(grad), math_ops.imag(grad)


@ops.RegisterGradient("Real")
def _RealGrad(_, grad):
  """Returns 'grad' as the real part and set the imaginary part 0."""
  zero = constant_op.constant(0, dtype=grad.dtype)
  return math_ops.complex(grad, zero)


@ops.RegisterGradient("Imag")
def _ImagGrad(_, grad):
  """Returns 'grad' as the imaginary part and set the real part 0."""
  zero = constant_op.constant(0, dtype=grad.dtype)
  return math_ops.complex(zero, grad)


@ops.RegisterGradient("Conj")
def _ConjGrad(_, grad):
  """Returns the complex conjugate of grad."""
  return math_ops.conj(grad)


@ops.RegisterGradient("Cast")
def _CastGrad(op, grad):
  t = [dtypes.float32, dtypes.float64, dtypes.bfloat16]
  src_type = op.inputs[0].dtype.base_dtype
  dst_type = grad.dtype.base_dtype
  if src_type in t and dst_type in t:
    return math_ops.cast(grad, src_type)
  else:
    return None


@ops.RegisterGradient("FFT2D")
def _FFT2DGrad(_, grad):
  size = math_ops.cast(array_ops.size(grad), dtypes.float32)
  return math_ops.ifft2d(grad) * math_ops.complex(size, 0.)


@ops.RegisterGradient("IFFT2D")
def _IFFT2DGrad(_, grad):
  rsize = 1. / math_ops.cast(array_ops.size(grad), dtypes.float32)
  return math_ops.fft2d(grad) * math_ops.complex(rsize, 0.)<|MERGE_RESOLUTION|>--- conflicted
+++ resolved
@@ -486,11 +486,7 @@
 
 
 @ops.RegisterGradient("Floor")
-<<<<<<< HEAD
-def _FloorGrad(_, grad):
-=======
 def _FloorGrad(_, unused_grad):
->>>>>>> 59f1eba5
   return [None]
 
 
