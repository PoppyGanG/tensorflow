# Copyright 2015 The TensorFlow Authors. All Rights Reserved.
#
# Licensed under the Apache License, Version 2.0 (the "License");
# you may not use this file except in compliance with the License.
# You may obtain a copy of the License at
#
#     http://www.apache.org/licenses/LICENSE-2.0
#
# Unless required by applicable law or agreed to in writing, software
# distributed under the License is distributed on an "AS IS" BASIS,
# WITHOUT WARRANTIES OR CONDITIONS OF ANY KIND, either express or implied.
# See the License for the specific language governing permissions and
# limitations under the License.
# ==============================================================================
"""MNIST handwritten digits dataset.
"""
from __future__ import absolute_import
from __future__ import division
from __future__ import print_function

import numpy as np

from tensorflow.python.keras.utils.data_utils import get_file
from tensorflow.python.util.tf_export import tf_export


@tf_export('keras.datasets.mnist.load_data')
def load_data(path='mnist.npz'):
  """Loads the MNIST dataset.

  Arguments:
      path: path where to cache the dataset locally
          (relative to ~/.keras/datasets).

  Returns:
      Tuple of Numpy arrays: `(x_train, y_train), (x_test, y_test)`.

  License:
      Yann LeCun and Corinna Cortes hold the copyright of MNIST dataset,
      which is a derivative work from original NIST datasets.
      MNIST dataset is made available under the terms of the
      [Creative Commons Attribution-Share Alike 3.0 license.](
      https://creativecommons.org/licenses/by-sa/3.0/)
  """
  origin_folder = 'https://storage.googleapis.com/tensorflow/tf-keras-datasets/'
  path = get_file(
      path,
      origin=origin_folder + 'mnist.npz',
      file_hash='8a61469f7ea1b51cbae51d4f78837e45')
  with np.load(path) as f:
    x_train, y_train = f['x_train'], f['y_train']
    x_test, y_test = f['x_test'], f['y_test']
<<<<<<< HEAD
    
=======

>>>>>>> 79dab9ce
    return (x_train, y_train), (x_test, y_test)<|MERGE_RESOLUTION|>--- conflicted
+++ resolved
@@ -50,9 +50,5 @@
   with np.load(path) as f:
     x_train, y_train = f['x_train'], f['y_train']
     x_test, y_test = f['x_test'], f['y_test']
-<<<<<<< HEAD
-    
-=======
 
->>>>>>> 79dab9ce
     return (x_train, y_train), (x_test, y_test)