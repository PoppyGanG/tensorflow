--- conflicted
+++ resolved
@@ -351,13 +351,8 @@
       return calibrate_quantize.calibrate(self.representative_dataset.input_gen)
     else:
       return calibrate_quantize.calibrate_and_quantize(
-<<<<<<< HEAD
         self.representative_dataset.input_gen, inference_input_type,
-        inference_output_type, allow_float, activations_type, enable_mlir_quantizer)
-=======
-          self.representative_dataset.input_gen, inference_input_type,
-          inference_output_type, allow_float)
->>>>>>> 99e754b3
+        inference_output_type, allow_float, activations_type)
 
   def _is_unknown_shapes_allowed(self, fp32_execution):
     # TODO(b/128319310): Investigate which quantization methods work.
