--- conflicted
+++ resolved
@@ -110,20 +110,6 @@
       op.result_scale().convertToDouble());
 }
 
-<<<<<<< HEAD
-Value CreateBuildUnfusedConvOp(Value input, Value output, Value handle,
-                               mlir::Location loc,
-                               const xla::gpu::GpuConvConfig& config,
-                               cudnnBackendDescriptorType_t backend_type,
-                               ConversionPatternRewriter& rewriter) {
-  auto get_element_type = [](Value value) {
-    return value.getType().cast<mlir::MemRefType>().getElementType();
-  };
-  tfrt::gpu::wrapper::DnnDataType input_type = MlirTypeToDnnDataType(
-      get_element_type(input), config.input_descriptor.layout());
-  tfrt::gpu::wrapper::DnnDataType output_type = MlirTypeToDnnDataType(
-      get_element_type(output), config.output_descriptor.layout());
-=======
 mlir::Type GetMemRefElementType(Value value) {
   return value.getType().cast<mlir::MemRefType>().getElementType();
 }
@@ -239,11 +225,10 @@
                                    const xla::gpu::GpuConvConfig& config,
                                    cudnnBackendDescriptorType_t backend_type,
                                    ConversionPatternRewriter& rewriter) {
-  cudnnDataType_t input_type = MlirTypeToCudnnDataType(
+  tfrt::gpu::wrapper::DnnDataType input_type = MlirTypeToDnnDataType(
       GetMemRefElementType(input), config.input_descriptor.layout());
-  cudnnDataType_t output_type = MlirTypeToCudnnDataType(
+  tfrt::gpu::wrapper::DnnDataType output_type = MlirTypeToDnnDataType(
       GetMemRefElementType(output), config.output_descriptor.layout());
->>>>>>> 1cffc0a1
 
   int vector_size, vector_dim;
   std::tie(vector_size, vector_dim) =
@@ -317,24 +302,12 @@
   // aren't even a thing in cuDNN.
   bias_descriptor.set_layout(config.output_descriptor.layout());
 
-<<<<<<< HEAD
-  auto get_element_type = [](Value value) {
-    return value.getType().cast<mlir::MemRefType>().getElementType();
-  };
   tfrt::gpu::wrapper::DnnDataType input_type = MlirTypeToDnnDataType(
-      get_element_type(input), config.input_descriptor.layout());
+      GetMemRefElementType(input), config.input_descriptor.layout());
   tfrt::gpu::wrapper::DnnDataType output_type = MlirTypeToDnnDataType(
-      get_element_type(output), config.output_descriptor.layout());
+      GetMemRefElementType(output), config.output_descriptor.layout());
   tfrt::gpu::wrapper::DnnDataType bias_type =
-      MlirTypeToDnnDataType(get_element_type(bias), bias_descriptor.layout());
-=======
-  cudnnDataType_t input_type = MlirTypeToCudnnDataType(
-      GetMemRefElementType(input), config.input_descriptor.layout());
-  cudnnDataType_t output_type = MlirTypeToCudnnDataType(
-      GetMemRefElementType(output), config.output_descriptor.layout());
-  cudnnDataType_t bias_type = MlirTypeToCudnnDataType(
-      GetMemRefElementType(bias), bias_descriptor.layout());
->>>>>>> 1cffc0a1
+      MlirTypeToDnnDataType(GetMemRefElementType(bias), bias_descriptor.layout());
 
   int vector_size, vector_dim;
   std::tie(vector_size, vector_dim) =
